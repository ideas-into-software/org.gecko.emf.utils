--- conflicted
+++ resolved
@@ -1,10 +1,7 @@
 -resourceonly: true
 
-<<<<<<< HEAD
-=======
 -includeresource: resources
 
->>>>>>> 959d7428
 Provide-Capability: \
 	${gecko-base}
 
