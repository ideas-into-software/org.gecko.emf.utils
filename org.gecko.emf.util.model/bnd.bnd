--- conflicted
+++ resolved
@@ -18,10 +18,6 @@
 
 -library: enable-emf
 
-<<<<<<< HEAD
-Bundle-Version: 2.2.0.SNAPSHOT
-=======
 Bundle-Version: 2.2.1.SNAPSHOT
->>>>>>> 959d7428
 
 -buildpath: osgi.core